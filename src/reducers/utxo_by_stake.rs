<<<<<<< HEAD
use pallas::ledger::addresses::{self, Address};
=======
use pallas::ledger::addresses::{self, Address, StakeAddress};
>>>>>>> 7bec2059
use pallas::ledger::traverse::MultiEraOutput;
use pallas::ledger::traverse::{MultiEraBlock, MultiEraTx, OutputRef};
use serde::Deserialize;

use crate::{crosscut, model, prelude::*};

#[derive(Deserialize)]
pub struct Config {
    pub key_prefix: Option<String>,
    pub filter: Option<Vec<String>>,
}

pub struct Reducer {
    config: Config,
    policy: crosscut::policies::RuntimePolicy,
}

fn any_address_to_stake_bech32(address: Address) -> Option<String> {
    match address {
        Address::Shelley(s) => match StakeAddress::try_from(s).ok() {
            Some(x) => x.to_bech32().ok(),
            _ => None,
        },
        Address::Byron(_) => None,
        Address::Stake(_) => None,
    }
}

impl Reducer {
    fn process_consumed_txo(
        &mut self,
        ctx: &model::BlockContext,
        input: &OutputRef,
        output: &mut super::OutputPort,
    ) -> Result<(), gasket::error::Error> {
        let utxo = ctx.find_utxo(input).apply_policy(&self.policy).or_panic()?;

        let utxo = match utxo {
            Some(x) => x,
            None => return Ok(()),
        };

<<<<<<< HEAD
        let stake_address = self.get_stake_from_utxo(&utxo)?;
=======
        let address = utxo.address().or_panic()?;
        let stake_address = any_address_to_stake_bech32(address);
>>>>>>> 7bec2059

        let stake_address = match stake_address {
            Some(x) => x,
            None => return Ok(()),
        };

        if let Some(stake_addresses) = &self.config.filter {
            if let Err(_) = stake_addresses.binary_search(&stake_address) {
                return Ok(());
            }
        }

        let crdt = model::CRDTCommand::set_remove(
            self.config.key_prefix.as_deref(),
            &stake_address,
            input.to_string(),
        );

        output.send(crdt.into())
    }

    fn process_produced_txo(
        &mut self,
        tx: &MultiEraTx,
        tx_output: &MultiEraOutput,
        output_idx: usize,
        output: &mut super::OutputPort,
    ) -> Result<(), gasket::error::Error> {
        let tx_hash = tx.hash();
<<<<<<< HEAD
        let stake_address = self.get_stake_from_utxo(tx_output)?;
=======
        let address = tx_output.address().or_panic()?;
        let stake_address = any_address_to_stake_bech32(address);
>>>>>>> 7bec2059

        let stake_address = match stake_address {
            Some(x) => x,
            None => return Ok(()),
        };

        if let Some(stake_addresses) = &self.config.filter {
            if let Err(_) = stake_addresses.binary_search(&stake_address) {
                return Ok(());
            }
        }

        let crdt = model::CRDTCommand::set_add(
            self.config.key_prefix.as_deref(),
            &stake_address,
            format!("{}#{}", tx_hash, output_idx),
        );

        output.send(crdt.into())
    }

<<<<<<< HEAD
    fn get_stake_from_utxo(
        &mut self,
        output: &MultiEraOutput,
    ) -> Result<Option<String>, gasket::error::Error> {
        let address = output.address().or_panic()?;

        let stake = match address {
            Address::Shelley(s) => {
                let delegation = s.delegation();

                match delegation {
                    addresses::ShelleyDelegationPart::Key(_) => {
                        Some(delegation.to_bech32().or_panic()?)
                    }
                    addresses::ShelleyDelegationPart::Script(_) => {
                        Some(delegation.to_bech32().or_panic()?)
                    }
                    _ => None,
                }
            }
            Address::Byron(_) => None,
            Address::Stake(_) => None,
        };

        Ok(stake)
    }

=======
>>>>>>> 7bec2059
    pub fn reduce_block<'b>(
        &mut self,
        block: &'b MultiEraBlock<'b>,
        ctx: &model::BlockContext,
        output: &mut super::OutputPort,
    ) -> Result<(), gasket::error::Error> {
        for tx in block.txs().into_iter() {
            for consumed in tx.consumes().iter().map(|i| i.output_ref()) {
                self.process_consumed_txo(&ctx, &consumed, output)?;
            }

            for (idx, produced) in tx.produces() {
                self.process_produced_txo(&tx, &produced, idx, output)?;
            }
        }

        Ok(())
    }
}

impl Config {
    pub fn plugin(self, policy: &crosscut::policies::RuntimePolicy) -> super::Reducer {
        let reducer = Reducer {
            config: self,
            policy: policy.clone(),
        };

        super::Reducer::UtxoByStake(reducer)
    }
}

#[cfg(test)]
mod test {
    use super::any_address_to_stake_bech32;
    use pallas::ledger::addresses::Address;

    #[test]
    fn stake_bech32() {
        let addr = Address::from_bech32("addr1q86gknmykuldcngv0atyy56ex598p6m8f24nf9nmehmgpgfcmswqs6wnpls37lh7s3du977cxw67a9dpndnmafjs08asyqxe39").unwrap();
        let stake_bech32 = any_address_to_stake_bech32(addr).unwrap();
        assert_eq!(
            stake_bech32,
            "stake1uyudc8qgd8fslcgl0mlggk7zl0vr8d0wjksekea75eg8n7cw33m0s"
        );
    }
}<|MERGE_RESOLUTION|>--- conflicted
+++ resolved
@@ -1,8 +1,4 @@
-<<<<<<< HEAD
-use pallas::ledger::addresses::{self, Address};
-=======
 use pallas::ledger::addresses::{self, Address, StakeAddress};
->>>>>>> 7bec2059
 use pallas::ledger::traverse::MultiEraOutput;
 use pallas::ledger::traverse::{MultiEraBlock, MultiEraTx, OutputRef};
 use serde::Deserialize;
@@ -45,12 +41,8 @@
             None => return Ok(()),
         };
 
-<<<<<<< HEAD
-        let stake_address = self.get_stake_from_utxo(&utxo)?;
-=======
         let address = utxo.address().or_panic()?;
         let stake_address = any_address_to_stake_bech32(address);
->>>>>>> 7bec2059
 
         let stake_address = match stake_address {
             Some(x) => x,
@@ -80,12 +72,8 @@
         output: &mut super::OutputPort,
     ) -> Result<(), gasket::error::Error> {
         let tx_hash = tx.hash();
-<<<<<<< HEAD
-        let stake_address = self.get_stake_from_utxo(tx_output)?;
-=======
         let address = tx_output.address().or_panic()?;
         let stake_address = any_address_to_stake_bech32(address);
->>>>>>> 7bec2059
 
         let stake_address = match stake_address {
             Some(x) => x,
@@ -107,36 +95,6 @@
         output.send(crdt.into())
     }
 
-<<<<<<< HEAD
-    fn get_stake_from_utxo(
-        &mut self,
-        output: &MultiEraOutput,
-    ) -> Result<Option<String>, gasket::error::Error> {
-        let address = output.address().or_panic()?;
-
-        let stake = match address {
-            Address::Shelley(s) => {
-                let delegation = s.delegation();
-
-                match delegation {
-                    addresses::ShelleyDelegationPart::Key(_) => {
-                        Some(delegation.to_bech32().or_panic()?)
-                    }
-                    addresses::ShelleyDelegationPart::Script(_) => {
-                        Some(delegation.to_bech32().or_panic()?)
-                    }
-                    _ => None,
-                }
-            }
-            Address::Byron(_) => None,
-            Address::Stake(_) => None,
-        };
-
-        Ok(stake)
-    }
-
-=======
->>>>>>> 7bec2059
     pub fn reduce_block<'b>(
         &mut self,
         block: &'b MultiEraBlock<'b>,
